#!/usr/bin/env bash

##########################################################################
# Control Flags
##########################################################################

flag=$1

##########################################################################
# Global Variables
##########################################################################
RED="\u001b[31;1m"
GREEN="\033[0;32m"
NC="\033[0m"

if [ -x "$(command -v docker)" ]; then

##########################################################################
# Fancy logo Stuff
##########################################################################
echo -e "....................${GREEN}.${NC}....................";
echo -e "..................${GREEN},ol${NC}....................";
echo -e ".................${GREEN}:dxl${NC}....................";
echo -e "...............${GREEN},lxxxl${NC}....................";
echo -e "..............${GREEN}:dxxxxl${NC}....................";
echo -e ".............${GREEN}lxxxxxxo${NC}....................";
echo -e "...........${GREEN}:dxxxxxxxl${NC}....${GREEN}SUPABASE${NC}........";
echo -e "..........${GREEN}lxxxxxxxxxl${NC}....................";
echo -e "........${GREEN};oxxxxxxxxxxo${NC}....................";
echo -e ".......${GREEN}ldxxxxxxxxxxxdc:ccclllooodddxxl${NC}...";
echo -e ".....${GREEN};oxxxxxxxxxxxxxdc:cclllooodddddc${NC}....";
echo -e "....${GREEN}cdxxxxxxxxxxxxxxdlccllloooodddo;${NC}.....";
echo -e "...${GREEN}llllllllllllllllccclllooooddddc${NC}.......";
echo -e ".....................${GREEN}:lllloooddo;${NC}........";
echo -e ".....................${GREEN}:llloooodc${NC}..........";
echo -e ".....................${GREEN}:llooooo;${NC}...........";
echo -e ".....................${GREEN}:lloooc${NC}.............";
echo -e ".....................${GREEN}:oool;${NC}..............";
echo -e ".....................${GREEN}:ooc${NC}................";
echo -e ".....................${GREEN}cl;${NC}.................";
echo -e ".....................${GREEN},${NC}...................";

echo -e "";
echo -e "${GREEN}Lets get started, We just need a few details from you${NC} ";

##########################################################################
# Installation Directory
##########################################################################
echo -e "";
<<<<<<< HEAD
read -p "$(echo -e "1. Enter an installation directory (Default: /home/%username%/DEPLOY/supabase) ${RED}[Required]${NC}: ")" SCRIPT_DIR
=======
read -p "1. Enter an installation directory (Default: /home/%username%/DEPLOY/supabase) ${RED}[Required]${NC}: " SCRIPT_DIR
>>>>>>> 2d42d55f
if [ -z "$SCRIPT_DIR" ]
then
    while [[ -z "$SCRIPT_DIR" ]]; do
        read -p "$(echo -e "   You forgot to an installation directory: ")" SCRIPT_DIR
    done
fi

##########################################################################
# Postgres Database Password
##########################################################################
read -sp "2. Enter a password for your Postgres Database (If left blank, it will be autogenerated): " POSTGRES_PASSWORD

##########################################################################
# JWT Secret (Will be used to sign Anon Role and Service Role keys)
##########################################################################
echo -e "";
read -sp "3. Enter a JWT Secret to be used by Supabase (If left blank, it will be autogenerated): " JWT_SECRET

##########################################################################
# SUPABASE URL (STUDIO, POSTGRES, KONG ETC)
##########################################################################
echo -e "";
read -p "$(echo -e "4. Enter the domain you will use to access Supabase Studio ${RED}[Required]${NC}: https://")" domain
if [ -z "$domain" ]
then
    while [[ -z "$domain" ]]; do
        read -p "$(echo -e "   You forgot to pick a domain for your Supabase instance, try again ${RED}[Required]${NC}: https://")" domain
    done
fi

##########################################################################
# EMAIL SIGN UPS
##########################################################################
read -p "$(echo -e "5. Do you wish to enable Email Signups? ${RED}[You will require a custom SMTP Server]${NC} [y/n]: ")" enable_email_signup
if [[ $enable_email_signup == "Y" || $enable_email_signup == "y" ]]
then
    enable_email_signup=true

    ##########################################################################
    # EMAIL AUTO CONFIRMATION
    ##########################################################################
    read -p "$(echo -e "   Do you wish to enable Email Auto Confirmation? [Y/N]: ")" ENABLE_EMAIL_AUTOCONFIRM
    if [[ -z "$ENABLE_EMAIL_AUTOCONFIRM" || ENABLE_EMAIL_AUTOCONFIRM == "n" || ENABLE_EMAIL_AUTOCONFIRM == "N" ]]
    then
        ENABLE_EMAIL_AUTOCONFIRM="false"
    else    
        ENABLE_EMAIL_AUTOCONFIRM="true"
    fi

    ##########################################################################
    # SMTP HOST
    ##########################################################################
    read -p "$(echo -e "   Enter your SMTP Host: ")" SMTP_HOST
    if [ -z "$SMTP_HOST" ]
    then
    while [[ -z "$SMTP_HOST" ]]; do
        read -p "$(echo -e "      ${RED}Invalid input, try again:${NC} ")" SMTP_HOST
    done
    fi

    ##########################################################################
    # SMTP PORT
    ##########################################################################
    read -p "$(echo -e "   Enter your SMTP Port: ")" SMTP_PORT
    if [ -z "$SMTP_PORT" ]
    then
    while [[ -z "$SMTP_PORT" ]]; do
        read -p "$(echo -e "      ${RED}Invalid input, try again:${NC} ")" SMTP_PORT
    done
    fi

    ##########################################################################
    # SMTP USERNAME
    ##########################################################################
    read -p "$(echo -e "   Enter your SMTP Username: ")" SMTP_USER
    if [ -z "$SMTP_USER" ]
    then
    while [[ -z "$SMTP_USER" ]]; do
        read -p "$(echo -e "      ${RED}Invalid input, try again:${NC} ")" SMTP_USER
    done
    fi

    ##########################################################################
    # SMTP PASSWORD
    ##########################################################################
    read -p "$(echo -e "   Enter your SMTP Password: ")" SMTP_PASS
    if [ -z "$SMTP_PASS" ]
    then
    while [[ -z "$SMTP_PASS" ]]; do
        read -p "$(echo -e "      ${RED}Invalid input, try again:${NC} ")" SMTP_PASS
    done
    fi

    ##########################################################################
    # SMTP SENDER EMAIL
    ##########################################################################
    read -p "$(echo -e "   Enter your SMTP Sender Name: ")" smtp_sender
    if [ -z "$smtp_sender" ]
    then
    while [[ -z "$smtp_sender" ]]; do
        read -p "$(echo -e "      ${RED}Invalid input, try again:${NC} ")" smtp_sender
    done
    fi
else
    ENABLE_EMAIL_SIGNUP=false
    ENABLE_EMAIL_AUTOCONFIRM=false
    SMTP_ADMIN_EMAIL=some-fake-email
    SMTP_HOST=some-fake-host
    SMTP_PORT=1337
    SMTP_USER=some-fake-email
    SMTP_PASS=some-fake-password
    SMTP_SENDER_NAME=noreply
fi

##########################################################################
# Generate random password if blank
##########################################################################
if [ -z "$POSTGRES_PASSWORD" ]
then
    POSTGRES_PASSWORD=`cat /dev/urandom | tr -dc "a-zA-Z0-9-_" | fold -w 64 | head -n 1`
fi

##########################################################################
# Generate random JWT_SECRET if blank
##########################################################################
if [ -z "$JWT_SECRET" ]
then
    JWT_SECRET=`cat /dev/urandom | tr -dc "a-zA-Z0-9-_" | fold -w 64 | head -n 1`
fi

##########################################################################
# Default Variables: GO TRUE
##########################################################################
SITE_URL="http://localhost:3000"
ADDITIONAL_REDIRECT_URLS=
JWT_EXPIRY=3600
DISABLE_SIGNUP=false
ENABLE_PHONE_SIGNUP=false
ENABLE_PHONE_AUTOCONFIRM=false

##########################################################################
# Default Variables: Ports
##########################################################################
STUDIO_PORT=3000
KONG_HTTP_PORT=8000
KONG_HTTPS_PORT=8443
POSTGRES_PORT=5432

##########################################################################
# Default Variables: Postgres Defaults
##########################################################################
POSTGRES_USER="postgres"
POSTGRES_DB="supabase"

##########################################################################
# GENERATE ANON & SERVICE ROLE JWT KEYS
##########################################################################
base64_encode() {
        declare input=${1:-$(</dev/stdin)}
        # Use `tr` to URL encode the output from base64.
        printf '%s' "${input}" | base64 | tr -d '=' | tr '/+' '_-' | tr -d '\n'
}

json() {
        declare input=${1:-$(</dev/stdin)}
        printf '%s' "${input}"
}

hmacsha256_sign() {
        declare input=${1:-$(</dev/stdin)}
        printf '%s' "${input}" | openssl dgst -binary -sha256 -hmac "${JWT_SECRET}"
}

header='{"alg": "HS256","typ": "JWT"}'
anon_payload='{"role": "anon","iss": "supabase","iat": 1643806800,"exp": 1801573200}'
service_role_payload='{"role": "service_role","iss": "supabase","iat": 1643806800,"exp": 1801573200}'

header_base64=$(echo "${header}" | json | base64_encode)

anon_payload_base64=$(echo "${anon_payload}" | json | base64_encode)
anon_header_payload=$(echo "${header_base64}.${anon_payload_base64}")
anon_signature=$(echo "${anon_header_payload}" | hmacsha256_sign | base64_encode)

service_role_payload_base64=$(echo "${service_role_payload}" | json | base64_encode)
service_role_header_payload=$(echo "${header_base64}.${service_role_payload_base64}")
service_role_signature=$(echo "${service_role_header_payload}" | hmacsha256_sign | base64_encode)

ANON_KEY="${anon_header_payload}.${anon_signature}"
SERVICE_ROLE_KEY="${service_role_header_payload}.${service_role_signature}"

##########################################################################
# File Setup
##########################################################################
if [[ $flag == '--reset' ]]
then
    rm -rf "${SCRIPT_DIR}/volumes" >> /dev/null
fi

if [[ ! -d "${SCRIPT_DIR}/volumes/db" && ! -d "${SCRIPT_DIR}/volumes/api" ]]
then
    mkdir -p "${SCRIPT_DIR}/volumes/db/init" >> /dev/null
    curl -s "https://raw.githubusercontent.com/christopher-talke/docker-cli-supabase/main/volumes/db/init/00-initial-schema.sql" > "${SCRIPT_DIR}/volumes/db/init/00-initial-schema.sql"
    curl -s "https://raw.githubusercontent.com/christopher-talke/docker-cli-supabase/main/volumes/db/init/01-auth-schema.sql" > "${SCRIPT_DIR}/volumes/db/init/01-auth-schema.sql"
    curl -s "https://raw.githubusercontent.com/christopher-talke/docker-cli-supabase/main/volumes/db/init/02-storage-schema.sql" > "${SCRIPT_DIR}/volumes/db/init/02-storage-schema.sql"
    curl -s "https://raw.githubusercontent.com/christopher-talke/docker-cli-supabase/main/volumes/db/init/03-post-setup.sql" > "${SCRIPT_DIR}/volumes/db/init/03-post-setup.sql"

    mkdir -p "${SCRIPT_DIR}/volumes/api" >> /dev/null
    curl -s "https://raw.githubusercontent.com/christopher-talke/docker-cli-supabase/main/volumes/api/kong.yml" > "${SCRIPT_DIR}/volumes/api/kong.yml"
fi

sed -i "s/anon-role-replace/${ANON_KEY}/" "${SCRIPT_DIR}/volumes/api/kong.yml" >> /dev/null
sed -i "s/service-role-replace/${SERVICE_ROLE_KEY}/" "${SCRIPT_DIR}/volumes/api/kong.yml" >> /dev/null

####################################################################################################################################################
# Start Of Docker Processing
####################################################################################################################################################

echo ""
if [[ $flag == '--reset' ]]
then
    echo ">>> Starting cleanup process"
    echo ">>>>>> Removing docker containers from supabase-network..."
    docker network disconnect $NETWORK_NAME supabase-meta &> /dev/null
    docker network disconnect $NETWORK_NAME supabase-storage &> /dev/null
    docker network disconnect $NETWORK_NAME supabase-rest &> /dev/null
    docker network disconnect $NETWORK_NAME supabase-auth &> /dev/null
    docker network disconnect $NETWORK_NAME supabase-studio &> /dev/null
    docker network disconnect $NETWORK_NAME supabase-db &> /dev/null

    echo ">>>>>> Removing supabase-network..."
    docker network rm $NETWORK_NAME &> /dev/null

    echo ">>>>>> Cleaning up existing docker containers..."
    docker rm -f supabase-meta &> /dev/null &&
    docker rm -f supabase-storage &> /dev/null &&
    docker rm -f supabase-rest &> /dev/null &&
    docker rm -f supabase-auth &> /dev/null &&
    docker rm -f supabase-studio &> /dev/null &&
    docker rm -f supabase-realtime &> /dev/null &&
    docker rm -f supabase-db &> /dev/null

    echo ">>>>>> All cleaned up..."
fi 

# Docker Network
NETWORK_NAME="supabase-network"

echo ""
echo ">>> Creating Network '$NETWORK_NAME'..."
    docker network rm $NETWORK_NAME &> /dev/null
    docker network create $NETWORK_NAME &> /dev/null
echo ">>>>>> Network Created!"
echo ""

# Database Service
DB_CONTAINER_NAME="supabase-db"

echo ">>> Creating Postgres Database '$DB_CONTAINER_NAME'..."
docker stop $DB_CONTAINER_NAME &> /dev/null
docker kill $DB_CONTAINER_NAME &> /dev/null
docker rm $DB_CONTAINER_NAME &> /dev/null

docker run -d \
    --name=$DB_CONTAINER_NAME \
    -e POSTGRES_PASSWORD=$POSTGRES_PASSWORD \
    -e POSTGRES_USER=$POSTGRES_USER \
    -e POSTGRES_DB=$POSTGRES_DB \
    -v ${SCRIPT_DIR}/volumes/db/data:/var/lib/postgresql/data \
    -v ${SCRIPT_DIR}/volumes/db/init:/docker-entrypoint-initdb.d \
    -p 5432:5432 \
    --restart unless-stopped \
    --network $NETWORK_NAME \
    supabase/postgres:latest &> /dev/null

echo ">>>>>> Waiting for database to finish setting itself up..."
sleep 120
echo ">>>>>> Excuting some commands against the database... gimme a sec..."
sleep 30
docker exec -u root $DB_CONTAINER_NAME bash -c 'su postgres -c postgres -c config_file=/etc/postgresql/postgresql.conf' &> /dev/null
echo ">>>>>> Finished setting up database!"


# Studio Service
STUDIO_CONTAINER_NAME="supabase-studio"

echo ""
echo ">>> Creating Web UI for Supabase '$STUDIO_CONTAINER_NAME'..."
docker stop $STUDIO_CONTAINER_NAME &> /dev/null
docker kill $STUDIO_CONTAINER_NAME &> /dev/null
docker rm $STUDIO_CONTAINER_NAME &> /dev/null

docker run -d \
    --name=$STUDIO_CONTAINER_NAME \
    -e SUPABASE_URL="https://supabase.talke.dev" \
    -e STUDIO_PG_META_URL="http://supabase-meta:8080" \
    -e SUPABASE_ANON_KEY=$ANON_KEY \
    -e SUPABASE_SERVICE_KEY=$SERVICE_ROLE_KEY \
    -p 3000:3000 \
    --restart unless-stopped \
    --network $NETWORK_NAME \
    supabase/studio:latest &> /dev/null
echo ">>>>>> Finished setting up Web UI!"

# Kong Service
KONG_CONTAINER_NAME="supabase-kong"

docker stop $KONG_CONTAINER_NAME &> /dev/null
docker kill $KONG_CONTAINER_NAME &> /dev/null
docker rm $KONG_CONTAINER_NAME &> /dev/null

echo ""
echo ">>> Creating API Gateway '$KONG_CONTAINER_NAME'..."
docker run -d \
    --name=$KONG_CONTAINER_NAME \
    -e KONG_DATABASE="off" \
    -e KONG_DECLARATIVE_CONFIG="/var/lib/kong/kong.yml" \
    -e KONG_DNS_ORDER="LAST,A,CNAME" \
    -e KONG_PLUGINS="request-transformer,cors,key-auth,acl" \
    -v ${SCRIPT_DIR}/volumes/api/kong.yml:/var/lib/kong/kong.yml \
    -p 8000:8000 \
    -p 8443:8443 \
    --restart unless-stopped \
    --network $NETWORK_NAME \
    kong:latest &> /dev/null
echo ">>>>>> Finished setting up API Gateway!"

# Auth Service
AUTH_CONTAINER_NAME="supabase-auth"

docker stop $AUTH_CONTAINER_NAME &> /dev/null
docker kill $AUTH_CONTAINER_NAME &> /dev/null
docker rm $AUTH_CONTAINER_NAME &> /dev/null

echo ""
echo ">>> Creating Authentication Service '$AUTH_CONTAINER_NAME'..."
docker run -d \
    --name=$AUTH_CONTAINER_NAME \
    -e GOTRUE_API_HOST=0.0.0.0 \
    -e GOTRUE_API_PORT=9999 \
    -e GOTRUE_DB_DRIVER="postgres" \
    -e GOTRUE_DB_DATABASE_URL="postgres://$POSTGRES_USER:$POSTGRES_PASSWORD@supabase-db:5432/$POSTGRES_DB?search_path=auth" \
    -e GOTRUE_SITE_URL=$SITE_URL \
    -e GOTRUE_URI_ALLOW_LIST=$ADDITIONAL_REDIRECT_URLS \
    -e GOTRUE_DISABLE_SIGNUP=$DISABLE_SIGNUP \
    -e GOTRUE_JWT_SECRET=$JWT_SECRET \
    -e GOTRUE_JWT_EXP=$JWT_EXPIRY \
    -e GOTRUE_JWT_DEFAULT_GROUP_NAME="authenticated" \
    -e GOTRUE_EXTERNAL_EMAIL_ENABLED=$ENABLE_EMAIL_SIGNUP \
    -e GOTRUE_MAILER_AUTOCONFIRM=$ENABLE_EMAIL_AUTOCONFIRM \
    -e GOTRUE_SMTP_ADMIN_EMAIL=$SMTP_ADMIN_EMAIL \
    -e GOTRUE_SMTP_HOST=$SMTP_HOST \
    -e GOTRUE_SMTP_PORT=$SMTP_PORT \
    -e GOTRUE_SMTP_USER=$SMTP_USER \
    -e GOTRUE_SMTP_PASS=$SMTP_PASS \
    -e GOTRUE_SMTP_SENDER_NAME=$SMTP_SENDER_NAME \
    -e GOTRUE_MAILER_URLPATHS_INVITE="/auth/v1/verify" \
    -e GOTRUE_MAILER_URLPATHS_CONFIRMATION="/auth/v1/verify" \
    -e GOTRUE_MAILER_URLPATHS_RECOVERY="/auth/v1/verify" \
    -e GOTRUE_MAILER_URLPATHS_EMAIL_CHANGE="/auth/v1/verify" \
    -e GOTRUE_EXTERNAL_PHONE_ENABLED=$ENABLE_PHONE_SIGNUP \
    -e GOTRUE_SMS_AUTOCONFIRM=$ENABLE_PHONE_AUTOCONFIRM \
    --restart unless-stopped \
    --network $NETWORK_NAME \
    supabase/gotrue:latest &> /dev/null
echo ">>>>>> Finished setting up Authentication Service!"


# Auth Service
REST_CONTAINER_NAME="supabase-rest"

docker stop $REST_CONTAINER_NAME &> /dev/null
docker kill $REST_CONTAINER_NAME &> /dev/null
docker rm $REST_CONTAINER_NAME &> /dev/null

echo ""
echo ">>> Creating REST API '$REST_CONTAINER_NAME'..."
docker run -d \
    --name=$REST_CONTAINER_NAME \
    -e PGRST_DB_URI="postgres://$POSTGRES_USER:$POSTGRES_PASSWORD@supabase-db:5432/$POSTGRES_DB" \
    -e PGRST_DB_SCHEMA="public,storage" \
    -e PGRST_DB_ANON_ROLE="anon" \
    -e PGRST_JWT_SECRET=$JWT_SECRET \
    -e PGRST_DB_USE_LEGACY_GUCS="false" \
    --restart unless-stopped \
    --network $NETWORK_NAME \
    postgrest/postgrest:latest &> /dev/null
echo ">>>>>> Finished setting up REST API!"

# Realtime Service
REALTIME_CONTAINER_NAME="supabase-realtime"

docker stop $REALTIME_CONTAINER_NAME &> /dev/null
docker kill $REALTIME_CONTAINER_NAME &> /dev/null
docker rm $REALTIME_CONTAINER_NAME &> /dev/null

echo ""
echo ">>> Creating Realtime Service '$REALTIME_CONTAINER_NAME'..."
docker run -d \
    --name=$REALTIME_CONTAINER_NAME \
    -e DB_HOST="supabase-db" \
    -e DB_PORT=5432 \
    -e DB_NAME=$POSTGRES_DB \
    -e DB_USER=$POSTGRES_USER \
    -e DB_PASSWORD=$POSTGRES_PASSWORD \
    -e DB_SSL="false" \
    -e PORT=4000 \
    -e JWT_SECRET=$JWT_SECRET \
    -e REPLICATION_MODE="RLS" \
    -e REPLICATION_POLL_INTERVAL=100 \
    -e SECURE_CHANNELS="true" \
    -e SLOT_NAME="supabase_realtime_rls" \
    -e TEMPORARY_SLOT="true" \
    --restart unless-stopped \
    --network $NETWORK_NAME \
    supabase/realtime:latest &> /dev/null
echo ">>>>>> Finished setting up Realtime Service!"
echo ">>>>>> Excuting some commands against the database... gimme a sec..."
sleep 30
docker exec $REALTIME_CONTAINER_NAME bash -c './prod/rel/realtime/bin/realtime eval Realtime.Release.migrate && ./prod/rel/realtime/bin/realtime start' &> /dev/null
echo ">>>>>> Finished setting up database!"

# Storage Service
STORAGE_CONTAINER_NAME="supabase-storage"

docker stop $STORAGE_CONTAINER_NAME &> /dev/null
docker kill $STORAGE_CONTAINER_NAME &> /dev/null
docker rm $STORAGE_CONTAINER_NAME &> /dev/null

echo ""
echo ">>> Creating Storage Service '$STORAGE_CONTAINER_NAME'..."
docker run -d \
    --name=$STORAGE_CONTAINER_NAME \
    -e ANON_KEY=$ANON_KEY \
    -e SERVICE_KEY=$SERVICE_ROLE_KEY \
    -e POSTGREST_URL="http://supabase-rest:3000" \
    -e PGRST_JWT_SECRET=$JWT_SECRET \
    -e DATABASE_URL="postgres://$POSTGRES_USER:$POSTGRES_PASSWORD@supabase-db:5432/$POSTGRES_DB" \
    -e PGOPTIONS="-c search_path=storage,public" \
    -e FILE_SIZE_LIMIT=52428800 \
    -e STORAGE_BACKEND="file" \
    -e FILE_STORAGE_BACKEND_PATH="/var/lib/storage" \
    -e TENANT_ID="stub" \
    -e REGION="stub" \
    -e GLOBAL_S3_BUCKET="stub" \
    --restart unless-stopped \
    --network $NETWORK_NAME \
    -v ${SCRIPT_DIR}/volumes/storage:/var/lib/storage \
    supabase/storage-api:latest &> /dev/null
echo ">>>>>> Finished setting up Storage Service!"

# Meta Service
META_CONTAINER_NAME="supabase-meta"

docker stop $META_CONTAINER_NAME &> /dev/null
docker kill $META_CONTAINER_NAME &> /dev/null
docker rm $META_CONTAINER_NAME &> /dev/null

echo ""
echo ">>> Creating Meta Service '$META_CONTAINER_NAME'..."
docker run -d \
    --name=$META_CONTAINER_NAME \
    -e PG_META_PORT=8080 \
    -e PG_META_DB_HOST="supabase-db" \
    -e PG_META_DB_PASSWORD=$POSTGRES_PASSWORD \
    --restart unless-stopped \
    --network $NETWORK_NAME \
    -v ${SCRIPT_DIR}/volumes/storage:/var/lib/storage \
    supabase/postgres-meta:latest &> /dev/null
echo ">>>>>> Finished setting up Meta Service!"

####################################################################################################################################################
# End Of Docker Processing
####################################################################################################################################################

##########################################################################
# Final output
##########################################################################

echo -e "";
echo -e "---------------------------------------------------------------------------";
echo -e "${GREEN}All set you are ready to go! See below for your Supabase details:${NC}";
echo -e "";
echo -e "Postgres Password:         ${POSTGRES_PASSWORD}";
echo -e "JWT Secret:                ${JWT_SECRET}";
echo -e "Supabase URL:              https://${domain}";
echo -e "Postgres URL:              postgres://${domain}:5432";
echo -e "";
echo -e "${RED}[Please keep this information somewhere safe]${NC}";
echo -e "---------------------------------------------------------------------------";

##########################################################################
# Error Output for Docker Check
##########################################################################

else
    echo -e "";
    echo -e "---------------------------------------------------------------------------";
    echo -e "${RED}[Error]${NC}";
    echo -e "Install Docker:        https://docs.docker.com/engine/install/";
    echo -e "---------------------------------------------------------------------------";
fi<|MERGE_RESOLUTION|>--- conflicted
+++ resolved
@@ -1,228 +1,223 @@
 #!/usr/bin/env bash
 
 ##########################################################################
-# Control Flags
-##########################################################################
-
+# Control Flags and Initialization
+##########################################################################
+set -e  # Exit on error
 flag=$1
-
-##########################################################################
-# Global Variables
-##########################################################################
-RED="\u001b[31;1m"
+log_file="supabase_setup.log"
+
+##########################################################################
+# Global Variables and Colors
+##########################################################################
+RED="\033[0;31m"
 GREEN="\033[0;32m"
-NC="\033[0m"
-
-if [ -x "$(command -v docker)" ]; then
-
-##########################################################################
-# Fancy logo Stuff
-##########################################################################
-echo -e "....................${GREEN}.${NC}....................";
-echo -e "..................${GREEN},ol${NC}....................";
-echo -e ".................${GREEN}:dxl${NC}....................";
-echo -e "...............${GREEN},lxxxl${NC}....................";
-echo -e "..............${GREEN}:dxxxxl${NC}....................";
-echo -e ".............${GREEN}lxxxxxxo${NC}....................";
-echo -e "...........${GREEN}:dxxxxxxxl${NC}....${GREEN}SUPABASE${NC}........";
-echo -e "..........${GREEN}lxxxxxxxxxl${NC}....................";
-echo -e "........${GREEN};oxxxxxxxxxxo${NC}....................";
-echo -e ".......${GREEN}ldxxxxxxxxxxxdc:ccclllooodddxxl${NC}...";
-echo -e ".....${GREEN};oxxxxxxxxxxxxxdc:cclllooodddddc${NC}....";
-echo -e "....${GREEN}cdxxxxxxxxxxxxxxdlccllloooodddo;${NC}.....";
-echo -e "...${GREEN}llllllllllllllllccclllooooddddc${NC}.......";
-echo -e ".....................${GREEN}:lllloooddo;${NC}........";
-echo -e ".....................${GREEN}:llloooodc${NC}..........";
-echo -e ".....................${GREEN}:llooooo;${NC}...........";
-echo -e ".....................${GREEN}:lloooc${NC}.............";
-echo -e ".....................${GREEN}:oool;${NC}..............";
-echo -e ".....................${GREEN}:ooc${NC}................";
-echo -e ".....................${GREEN}cl;${NC}.................";
-echo -e ".....................${GREEN},${NC}...................";
-
-echo -e "";
-echo -e "${GREEN}Lets get started, We just need a few details from you${NC} ";
-
-##########################################################################
-# Installation Directory
-##########################################################################
-echo -e "";
-<<<<<<< HEAD
-read -p "$(echo -e "1. Enter an installation directory (Default: /home/%username%/DEPLOY/supabase) ${RED}[Required]${NC}: ")" SCRIPT_DIR
-=======
-read -p "1. Enter an installation directory (Default: /home/%username%/DEPLOY/supabase) ${RED}[Required]${NC}: " SCRIPT_DIR
->>>>>>> 2d42d55f
-if [ -z "$SCRIPT_DIR" ]
-then
-    while [[ -z "$SCRIPT_DIR" ]]; do
-        read -p "$(echo -e "   You forgot to an installation directory: ")" SCRIPT_DIR
-    done
+YELLOW="\033[0;33m"
+BLUE="\033[0;34m"
+BOLD="\033[1m"
+NC="\033[0m"  # No Color
+
+# Default values
+DEFAULT_INSTALL_DIR="$HOME/DEPLOY/supabase"
+COMPOSE_FILE="docker-compose.yml"
+DEFAULT_STUDIO_PORT=3000
+DEFAULT_KONG_HTTP_PORT=8000
+DEFAULT_KONG_HTTPS_PORT=8443
+DEFAULT_POSTGRES_PORT=5432
+NETWORK_NAME="supabase-network"
+ORIGIN_REPO="https://raw.githubusercontent.com/ekky1328"
+
+##########################################################################
+# Helper Functions
+##########################################################################
+log() {
+    echo -e "${2:-$NC}$1${NC}"
+    echo "$(date '+%Y-%m-%d %H:%M:%S') - $1" >> "$log_file"
+}
+
+error() {
+    log "$1" $RED >&2
+    exit 1
+}
+
+check_dependencies() {
+    log "Checking for dependencies..." $BLUE
+    
+    MISSING_DEPS=0;
+
+    if ! command -v docker &> /dev/null; then
+        error "Docker not installed. Please install Docker: https://docs.docker.com/engine/install/"
+        MISSING_DEPS=1;
+    fi
+    
+    if docker ps 2>&1 | grep -q "error during connect"; then
+        error "Docker is not running. Please start docker deamon and try again."
+        MISSING_DEPS=1;
+    fi
+
+    if ! command -v curl &> /dev/null; then
+        error "curl not installed. Please install curl to continue."
+        MISSING_DEPS=1;
+    fi
+    
+    if [ $MISSING_DEPS -eq 1 ]; then
+        exit 1;
+    fi
+
+    log "All dependencies satisfied." $GREEN
+}
+
+generate_random_string() {
+    cat /dev/urandom | tr -dc "a-zA-Z0-9-_" | fold -w 64 | head -n 1
+}
+
+display_logo() {
+    echo -e "....................${GREEN}.${NC}....................";
+    echo -e "..................${GREEN},ol${NC}....................";
+    echo -e ".................${GREEN}:dxl${NC}....................";
+    echo -e "...............${GREEN},lxxxl${NC}....................";
+    echo -e "..............${GREEN}:dxxxxl${NC}....................";
+    echo -e ".............${GREEN}lxxxxxxo${NC}....................";
+    echo -e "...........${GREEN}:dxxxxxxxl${NC}....${GREEN}SUPABASE${NC}........";
+    echo -e "..........${GREEN}lxxxxxxxxxl${NC}....................";
+    echo -e "........${GREEN};oxxxxxxxxxxo${NC}....................";
+    echo -e ".......${GREEN}ldxxxxxxxxxxxdc:ccclllooodddxxl${NC}...";
+    echo -e ".....${GREEN};oxxxxxxxxxxxxxdc:cclllooodddddc${NC}....";
+    echo -e "....${GREEN}cdxxxxxxxxxxxxxxdlccllloooodddo;${NC}.....";
+    echo -e "...${GREEN}llllllllllllllllccclllooooddddc${NC}.......";
+    echo -e ".....................${GREEN}:lllloooddo;${NC}........";
+    echo -e ".....................${GREEN}:llloooodc${NC}..........";
+    echo -e ".....................${GREEN}:llooooo;${NC}...........";
+    echo -e ".....................${GREEN}:lloooc${NC}.............";
+    echo -e ".....................${GREEN}:oool;${NC}..............";
+    echo -e ".....................${GREEN}:ooc${NC}................";
+    echo -e ".....................${GREEN}cl;${NC}.................";
+    echo -e ".....................${GREEN},${NC}...................";
+    echo -e "";
+    log "Supabase Setup Assistant" $BOLD
+}
+
+prompt_user() {
+    local prompt_text="$1"
+    local required="$2"
+    local is_password="$3"
+    local default_value="${4:-}"
+    local input=""
+    
+    local prompt_str
+    if [[ -n "$default_value" ]]; then
+        prompt_str="$prompt_text (Default: $default_value): "
+    else
+        prompt_str="$prompt_text: "
+    fi
+    
+    if [[ "$is_password" == "true" ]]; then
+        read -sp "$prompt_str" input
+        echo ""
+    else
+        read -p "$prompt_str" input
+    fi
+    
+    if [[ -z "$input" && -n "$default_value" ]]; then
+        input="$default_value"
+    fi
+    
+    if [[ -z "$input" && "$required" == "true" ]]; then
+        while [[ -z "$input" ]]; do
+            if [[ "$is_password" == "true" ]]; then
+                read -sp "   Required field, please enter a value: " input
+                echo ""
+            else
+                read -p "   Required field, please enter a value: " input
+            fi
+        done
+    fi
+    
+    echo "$input"
+}
+
+##########################################################################
+# Main Script Execution
+##########################################################################
+# Start logging
+echo "" > "$log_file"
+log "Starting Supabase setup script - $(date)" $BLUE
+
+# Check dependencies
+check_dependencies
+
+# Display logo and welcome message
+display_logo
+
+log "Let's get started. We need a few details from you." $GREEN
+
+##########################################################################
+# Gather User Input
+##########################################################################
+SCRIPT_DIR=$(prompt_user "1. Enter an installation directory" "true" "false" "$DEFAULT_INSTALL_DIR")
+mkdir -p "$SCRIPT_DIR" || error "Failed to create installation directory"
+
+POSTGRES_PASSWORD=$(prompt_user "2. Enter a password for your Postgres Database (leave blank for auto-generate)" "false" "true")
+if [ -z "$POSTGRES_PASSWORD" ]; then
+    POSTGRES_PASSWORD=$(generate_random_string)
+    log "Generated random Postgres password" $YELLOW
 fi
 
-##########################################################################
-# Postgres Database Password
-##########################################################################
-read -sp "2. Enter a password for your Postgres Database (If left blank, it will be autogenerated): " POSTGRES_PASSWORD
-
-##########################################################################
-# JWT Secret (Will be used to sign Anon Role and Service Role keys)
-##########################################################################
-echo -e "";
-read -sp "3. Enter a JWT Secret to be used by Supabase (If left blank, it will be autogenerated): " JWT_SECRET
-
-##########################################################################
-# SUPABASE URL (STUDIO, POSTGRES, KONG ETC)
-##########################################################################
-echo -e "";
-read -p "$(echo -e "4. Enter the domain you will use to access Supabase Studio ${RED}[Required]${NC}: https://")" domain
-if [ -z "$domain" ]
-then
-    while [[ -z "$domain" ]]; do
-        read -p "$(echo -e "   You forgot to pick a domain for your Supabase instance, try again ${RED}[Required]${NC}: https://")" domain
-    done
+JWT_SECRET=$(prompt_user "3. Enter a JWT Secret (leave blank for auto-generate)" "false" "true")
+if [ -z "$JWT_SECRET" ]; then
+    JWT_SECRET=$(generate_random_string)
+    log "Generated random JWT Secret" $YELLOW
 fi
 
-##########################################################################
-# EMAIL SIGN UPS
-##########################################################################
-read -p "$(echo -e "5. Do you wish to enable Email Signups? ${RED}[You will require a custom SMTP Server]${NC} [y/n]: ")" enable_email_signup
-if [[ $enable_email_signup == "Y" || $enable_email_signup == "y" ]]
-then
-    enable_email_signup=true
-
-    ##########################################################################
-    # EMAIL AUTO CONFIRMATION
-    ##########################################################################
-    read -p "$(echo -e "   Do you wish to enable Email Auto Confirmation? [Y/N]: ")" ENABLE_EMAIL_AUTOCONFIRM
-    if [[ -z "$ENABLE_EMAIL_AUTOCONFIRM" || ENABLE_EMAIL_AUTOCONFIRM == "n" || ENABLE_EMAIL_AUTOCONFIRM == "N" ]]
-    then
+domain=$(prompt_user "4. Enter the domain you will use to access Supabase Studio" "true" "false")
+
+enable_email_signup=$(prompt_user "5. Do you wish to enable Email Signups? [y/n]" "true" "false" "n")
+
+if [[ $enable_email_signup == "Y" || $enable_email_signup == "y" ]]; then
+    ENABLE_EMAIL_SIGNUP=true
+    
+    ENABLE_EMAIL_AUTOCONFIRM=$(prompt_user "   Do you wish to enable Email Auto Confirmation? [y/n]" "false" "false" "n")
+    if [[ "$ENABLE_EMAIL_AUTOCONFIRM" == "y" || "$ENABLE_EMAIL_AUTOCONFIRM" == "Y" ]]; then
+        ENABLE_EMAIL_AUTOCONFIRM="true"
+    else
         ENABLE_EMAIL_AUTOCONFIRM="false"
-    else    
-        ENABLE_EMAIL_AUTOCONFIRM="true"
-    fi
-
-    ##########################################################################
-    # SMTP HOST
-    ##########################################################################
-    read -p "$(echo -e "   Enter your SMTP Host: ")" SMTP_HOST
-    if [ -z "$SMTP_HOST" ]
-    then
-    while [[ -z "$SMTP_HOST" ]]; do
-        read -p "$(echo -e "      ${RED}Invalid input, try again:${NC} ")" SMTP_HOST
-    done
-    fi
-
-    ##########################################################################
-    # SMTP PORT
-    ##########################################################################
-    read -p "$(echo -e "   Enter your SMTP Port: ")" SMTP_PORT
-    if [ -z "$SMTP_PORT" ]
-    then
-    while [[ -z "$SMTP_PORT" ]]; do
-        read -p "$(echo -e "      ${RED}Invalid input, try again:${NC} ")" SMTP_PORT
-    done
-    fi
-
-    ##########################################################################
-    # SMTP USERNAME
-    ##########################################################################
-    read -p "$(echo -e "   Enter your SMTP Username: ")" SMTP_USER
-    if [ -z "$SMTP_USER" ]
-    then
-    while [[ -z "$SMTP_USER" ]]; do
-        read -p "$(echo -e "      ${RED}Invalid input, try again:${NC} ")" SMTP_USER
-    done
-    fi
-
-    ##########################################################################
-    # SMTP PASSWORD
-    ##########################################################################
-    read -p "$(echo -e "   Enter your SMTP Password: ")" SMTP_PASS
-    if [ -z "$SMTP_PASS" ]
-    then
-    while [[ -z "$SMTP_PASS" ]]; do
-        read -p "$(echo -e "      ${RED}Invalid input, try again:${NC} ")" SMTP_PASS
-    done
-    fi
-
-    ##########################################################################
-    # SMTP SENDER EMAIL
-    ##########################################################################
-    read -p "$(echo -e "   Enter your SMTP Sender Name: ")" smtp_sender
-    if [ -z "$smtp_sender" ]
-    then
-    while [[ -z "$smtp_sender" ]]; do
-        read -p "$(echo -e "      ${RED}Invalid input, try again:${NC} ")" smtp_sender
-    done
-    fi
+    fi
+    
+    SMTP_HOST=$(prompt_user "   Enter your SMTP Host" "true" "false")
+    SMTP_PORT=$(prompt_user "   Enter your SMTP Port" "true" "false")
+    SMTP_USER=$(prompt_user "   Enter your SMTP Username" "true" "false")
+    SMTP_PASS=$(prompt_user "   Enter your SMTP Password" "true" "true")
+    SMTP_SENDER_NAME=$(prompt_user "   Enter your SMTP Sender Name" "true" "false")
+    SMTP_ADMIN_EMAIL="$SMTP_USER"
 else
     ENABLE_EMAIL_SIGNUP=false
     ENABLE_EMAIL_AUTOCONFIRM=false
-    SMTP_ADMIN_EMAIL=some-fake-email
-    SMTP_HOST=some-fake-host
-    SMTP_PORT=1337
-    SMTP_USER=some-fake-email
-    SMTP_PASS=some-fake-password
-    SMTP_SENDER_NAME=noreply
+    SMTP_ADMIN_EMAIL="no-reply@example.com"
+    SMTP_HOST="smtp.example.com"
+    SMTP_PORT=587
+    SMTP_USER="no-reply@example.com"
+    SMTP_PASS="placeholder-password"
+    SMTP_SENDER_NAME="Supabase"
 fi
 
 ##########################################################################
-# Generate random password if blank
-##########################################################################
-if [ -z "$POSTGRES_PASSWORD" ]
-then
-    POSTGRES_PASSWORD=`cat /dev/urandom | tr -dc "a-zA-Z0-9-_" | fold -w 64 | head -n 1`
-fi
-
-##########################################################################
-# Generate random JWT_SECRET if blank
-##########################################################################
-if [ -z "$JWT_SECRET" ]
-then
-    JWT_SECRET=`cat /dev/urandom | tr -dc "a-zA-Z0-9-_" | fold -w 64 | head -n 1`
-fi
-
-##########################################################################
-# Default Variables: GO TRUE
-##########################################################################
-SITE_URL="http://localhost:3000"
-ADDITIONAL_REDIRECT_URLS=
-JWT_EXPIRY=3600
-DISABLE_SIGNUP=false
-ENABLE_PHONE_SIGNUP=false
-ENABLE_PHONE_AUTOCONFIRM=false
-
-##########################################################################
-# Default Variables: Ports
-##########################################################################
-STUDIO_PORT=3000
-KONG_HTTP_PORT=8000
-KONG_HTTPS_PORT=8443
-POSTGRES_PORT=5432
-
-##########################################################################
-# Default Variables: Postgres Defaults
-##########################################################################
-POSTGRES_USER="postgres"
-POSTGRES_DB="supabase"
-
-##########################################################################
-# GENERATE ANON & SERVICE ROLE JWT KEYS
-##########################################################################
+# JWT Key Generation
+##########################################################################
+log "Generating JWT keys..." $BLUE
+
 base64_encode() {
-        declare input=${1:-$(</dev/stdin)}
-        # Use `tr` to URL encode the output from base64.
-        printf '%s' "${input}" | base64 | tr -d '=' | tr '/+' '_-' | tr -d '\n'
+    declare input=${1:-$(</dev/stdin)}
+    printf '%s' "${input}" | base64 | tr -d '=' | tr '/+' '_-' | tr -d '\n'
 }
 
 json() {
-        declare input=${1:-$(</dev/stdin)}
-        printf '%s' "${input}"
+    declare input=${1:-$(</dev/stdin)}
+    printf '%s' "${input}"
 }
 
 hmacsha256_sign() {
-        declare input=${1:-$(</dev/stdin)}
-        printf '%s' "${input}" | openssl dgst -binary -sha256 -hmac "${JWT_SECRET}"
+    declare input=${1:-$(</dev/stdin)}
+    printf '%s' "${input}" | openssl dgst -binary -sha256 -hmac "${JWT_SECRET}"
 }
 
 header='{"alg": "HS256","typ": "JWT"}'
@@ -245,159 +240,116 @@
 ##########################################################################
 # File Setup
 ##########################################################################
-if [[ $flag == '--reset' ]]
-then
-    rm -rf "${SCRIPT_DIR}/volumes" >> /dev/null
+log "Setting up configuration files..." $BLUE
+
+if [[ $flag == '--reset' ]]; then
+    log "Resetting existing volumes..." $YELLOW
+    rm -rf "${SCRIPT_DIR}/volumes" 2>/dev/null
 fi
 
-if [[ ! -d "${SCRIPT_DIR}/volumes/db" && ! -d "${SCRIPT_DIR}/volumes/api" ]]
-then
-    mkdir -p "${SCRIPT_DIR}/volumes/db/init" >> /dev/null
-    curl -s "https://raw.githubusercontent.com/christopher-talke/docker-cli-supabase/main/volumes/db/init/00-initial-schema.sql" > "${SCRIPT_DIR}/volumes/db/init/00-initial-schema.sql"
-    curl -s "https://raw.githubusercontent.com/christopher-talke/docker-cli-supabase/main/volumes/db/init/01-auth-schema.sql" > "${SCRIPT_DIR}/volumes/db/init/01-auth-schema.sql"
-    curl -s "https://raw.githubusercontent.com/christopher-talke/docker-cli-supabase/main/volumes/db/init/02-storage-schema.sql" > "${SCRIPT_DIR}/volumes/db/init/02-storage-schema.sql"
-    curl -s "https://raw.githubusercontent.com/christopher-talke/docker-cli-supabase/main/volumes/db/init/03-post-setup.sql" > "${SCRIPT_DIR}/volumes/db/init/03-post-setup.sql"
-
-    mkdir -p "${SCRIPT_DIR}/volumes/api" >> /dev/null
-    curl -s "https://raw.githubusercontent.com/christopher-talke/docker-cli-supabase/main/volumes/api/kong.yml" > "${SCRIPT_DIR}/volumes/api/kong.yml"
+if [[ ! -d "${SCRIPT_DIR}/volumes/db" && ! -d "${SCRIPT_DIR}/volumes/api" ]]; then
+    log "Creating directory structure..." $BLUE
+    mkdir -p "${SCRIPT_DIR}/volumes/db/init" 2>/dev/null
+    mkdir -p "${SCRIPT_DIR}/volumes/api" 2>/dev/null
+    mkdir -p "${SCRIPT_DIR}/volumes/storage" 2>/dev/null
+    
+    log "Downloading configuration files..." $BLUE
+    curl -s "${ORIGIN_REPO}/docker-cli-supabase/main/volumes/db/init/00-initial-schema.sql" > "${SCRIPT_DIR}/volumes/db/init/00-initial-schema.sql"
+    curl -s "${ORIGIN_REPO}/docker-cli-supabase/main/volumes/db/init/01-auth-schema.sql" > "${SCRIPT_DIR}/volumes/db/init/01-auth-schema.sql"
+    curl -s "${ORIGIN_REPO}/docker-cli-supabase/main/volumes/db/init/02-storage-schema.sql" > "${SCRIPT_DIR}/volumes/db/init/02-storage-schema.sql"
+    curl -s "${ORIGIN_REPO}/docker-cli-supabase/main/volumes/db/init/03-post-setup.sql" > "${SCRIPT_DIR}/volumes/db/init/03-post-setup.sql"
+    curl -s "${ORIGIN_REPO}/docker-cli-supabase/main/volumes/api/kong.yml" > "${SCRIPT_DIR}/volumes/api/kong.yml"
 fi
 
-sed -i "s/anon-role-replace/${ANON_KEY}/" "${SCRIPT_DIR}/volumes/api/kong.yml" >> /dev/null
-sed -i "s/service-role-replace/${SERVICE_ROLE_KEY}/" "${SCRIPT_DIR}/volumes/api/kong.yml" >> /dev/null
-
-####################################################################################################################################################
-# Start Of Docker Processing
-####################################################################################################################################################
-
-echo ""
-if [[ $flag == '--reset' ]]
-then
-    echo ">>> Starting cleanup process"
-    echo ">>>>>> Removing docker containers from supabase-network..."
-    docker network disconnect $NETWORK_NAME supabase-meta &> /dev/null
-    docker network disconnect $NETWORK_NAME supabase-storage &> /dev/null
-    docker network disconnect $NETWORK_NAME supabase-rest &> /dev/null
-    docker network disconnect $NETWORK_NAME supabase-auth &> /dev/null
-    docker network disconnect $NETWORK_NAME supabase-studio &> /dev/null
-    docker network disconnect $NETWORK_NAME supabase-db &> /dev/null
-
-    echo ">>>>>> Removing supabase-network..."
-    docker network rm $NETWORK_NAME &> /dev/null
-
-    echo ">>>>>> Cleaning up existing docker containers..."
-    docker rm -f supabase-meta &> /dev/null &&
-    docker rm -f supabase-storage &> /dev/null &&
-    docker rm -f supabase-rest &> /dev/null &&
-    docker rm -f supabase-auth &> /dev/null &&
-    docker rm -f supabase-studio &> /dev/null &&
-    docker rm -f supabase-realtime &> /dev/null &&
-    docker rm -f supabase-db &> /dev/null
-
-    echo ">>>>>> All cleaned up..."
-fi 
-
-# Docker Network
-NETWORK_NAME="supabase-network"
-
-echo ""
-echo ">>> Creating Network '$NETWORK_NAME'..."
-    docker network rm $NETWORK_NAME &> /dev/null
-    docker network create $NETWORK_NAME &> /dev/null
-echo ">>>>>> Network Created!"
-echo ""
-
-# Database Service
-DB_CONTAINER_NAME="supabase-db"
-
-echo ">>> Creating Postgres Database '$DB_CONTAINER_NAME'..."
-docker stop $DB_CONTAINER_NAME &> /dev/null
-docker kill $DB_CONTAINER_NAME &> /dev/null
-docker rm $DB_CONTAINER_NAME &> /dev/null
-
-docker run -d \
-    --name=$DB_CONTAINER_NAME \
+# Update Kong configuration with JWT keys
+sed -i "s/anon-role-replace/${ANON_KEY}/" "${SCRIPT_DIR}/volumes/api/kong.yml" 2>/dev/null
+sed -i "s/service-role-replace/${SERVICE_ROLE_KEY}/" "${SCRIPT_DIR}/volumes/api/kong.yml" 2>/dev/null
+
+##########################################################################
+# Docker Containers Setup
+##########################################################################
+log "Setting up Docker containers..." $BLUE
+
+# Reset if requested
+if [[ $flag == '--reset' ]]; then
+    log "Cleaning up existing containers..." $YELLOW
+    
+    # Stop and remove containers
+    docker rm -f supabase-meta supabase-storage supabase-rest supabase-auth \
+               supabase-studio supabase-realtime supabase-db supabase-kong 2>/dev/null
+    
+    # Remove network
+    docker network rm $NETWORK_NAME 2>/dev/null
+    
+    log "Cleanup complete" $GREEN
+fi
+
+# Create network
+log "Creating Docker network: $NETWORK_NAME..." $BLUE
+docker network inspect $NETWORK_NAME &>/dev/null || docker network create $NETWORK_NAME &>/dev/null
+
+# Setup PostgreSQL
+log "Setting up PostgreSQL database..." $BLUE
+docker run -d \
+    --name=supabase-db \
     -e POSTGRES_PASSWORD=$POSTGRES_PASSWORD \
-    -e POSTGRES_USER=$POSTGRES_USER \
-    -e POSTGRES_DB=$POSTGRES_DB \
+    -e POSTGRES_USER=postgres \
+    -e POSTGRES_DB=supabase \
     -v ${SCRIPT_DIR}/volumes/db/data:/var/lib/postgresql/data \
     -v ${SCRIPT_DIR}/volumes/db/init:/docker-entrypoint-initdb.d \
-    -p 5432:5432 \
-    --restart unless-stopped \
-    --network $NETWORK_NAME \
-    supabase/postgres:latest &> /dev/null
-
-echo ">>>>>> Waiting for database to finish setting itself up..."
-sleep 120
-echo ">>>>>> Excuting some commands against the database... gimme a sec..."
+    -p $DEFAULT_POSTGRES_PORT:5432 \
+    --restart unless-stopped \
+    --network $NETWORK_NAME \
+    supabase/postgres:latest &>/dev/null || error "Failed to start PostgreSQL container"
+
+log "Waiting for database initialization (this may take a few minutes)..." $YELLOW
 sleep 30
-docker exec -u root $DB_CONTAINER_NAME bash -c 'su postgres -c postgres -c config_file=/etc/postgresql/postgresql.conf' &> /dev/null
-echo ">>>>>> Finished setting up database!"
-
-
-# Studio Service
-STUDIO_CONTAINER_NAME="supabase-studio"
-
-echo ""
-echo ">>> Creating Web UI for Supabase '$STUDIO_CONTAINER_NAME'..."
-docker stop $STUDIO_CONTAINER_NAME &> /dev/null
-docker kill $STUDIO_CONTAINER_NAME &> /dev/null
-docker rm $STUDIO_CONTAINER_NAME &> /dev/null
-
-docker run -d \
-    --name=$STUDIO_CONTAINER_NAME \
-    -e SUPABASE_URL="https://supabase.talke.dev" \
+for i in {1..9}; do
+    log "Database initialization in progress... ($i/9)" $YELLOW
+    sleep 10
+done
+log "Database initialization complete" $GREEN
+
+# Setup Studio
+log "Setting up Supabase Studio..." $BLUE
+docker run -d \
+    --name=supabase-studio \
+    -e SUPABASE_URL="https://$domain" \
     -e STUDIO_PG_META_URL="http://supabase-meta:8080" \
     -e SUPABASE_ANON_KEY=$ANON_KEY \
     -e SUPABASE_SERVICE_KEY=$SERVICE_ROLE_KEY \
-    -p 3000:3000 \
-    --restart unless-stopped \
-    --network $NETWORK_NAME \
-    supabase/studio:latest &> /dev/null
-echo ">>>>>> Finished setting up Web UI!"
-
-# Kong Service
-KONG_CONTAINER_NAME="supabase-kong"
-
-docker stop $KONG_CONTAINER_NAME &> /dev/null
-docker kill $KONG_CONTAINER_NAME &> /dev/null
-docker rm $KONG_CONTAINER_NAME &> /dev/null
-
-echo ""
-echo ">>> Creating API Gateway '$KONG_CONTAINER_NAME'..."
-docker run -d \
-    --name=$KONG_CONTAINER_NAME \
+    -p $DEFAULT_STUDIO_PORT:3000 \
+    --restart unless-stopped \
+    --network $NETWORK_NAME \
+    supabase/studio:latest &>/dev/null || error "Failed to start Studio container"
+
+# Setup Kong API Gateway
+log "Setting up Kong API Gateway..." $BLUE
+docker run -d \
+    --name=supabase-kong \
     -e KONG_DATABASE="off" \
     -e KONG_DECLARATIVE_CONFIG="/var/lib/kong/kong.yml" \
     -e KONG_DNS_ORDER="LAST,A,CNAME" \
     -e KONG_PLUGINS="request-transformer,cors,key-auth,acl" \
     -v ${SCRIPT_DIR}/volumes/api/kong.yml:/var/lib/kong/kong.yml \
-    -p 8000:8000 \
-    -p 8443:8443 \
-    --restart unless-stopped \
-    --network $NETWORK_NAME \
-    kong:latest &> /dev/null
-echo ">>>>>> Finished setting up API Gateway!"
-
-# Auth Service
-AUTH_CONTAINER_NAME="supabase-auth"
-
-docker stop $AUTH_CONTAINER_NAME &> /dev/null
-docker kill $AUTH_CONTAINER_NAME &> /dev/null
-docker rm $AUTH_CONTAINER_NAME &> /dev/null
-
-echo ""
-echo ">>> Creating Authentication Service '$AUTH_CONTAINER_NAME'..."
-docker run -d \
-    --name=$AUTH_CONTAINER_NAME \
+    -p $DEFAULT_KONG_HTTP_PORT:8000 \
+    -p $DEFAULT_KONG_HTTPS_PORT:8443 \
+    --restart unless-stopped \
+    --network $NETWORK_NAME \
+    kong:latest &>/dev/null || error "Failed to start Kong container"
+
+# Setup Auth Service
+log "Setting up Authentication Service..." $BLUE
+docker run -d \
+    --name=supabase-auth \
     -e GOTRUE_API_HOST=0.0.0.0 \
     -e GOTRUE_API_PORT=9999 \
     -e GOTRUE_DB_DRIVER="postgres" \
-    -e GOTRUE_DB_DATABASE_URL="postgres://$POSTGRES_USER:$POSTGRES_PASSWORD@supabase-db:5432/$POSTGRES_DB?search_path=auth" \
-    -e GOTRUE_SITE_URL=$SITE_URL \
-    -e GOTRUE_URI_ALLOW_LIST=$ADDITIONAL_REDIRECT_URLS \
-    -e GOTRUE_DISABLE_SIGNUP=$DISABLE_SIGNUP \
+    -e GOTRUE_DB_DATABASE_URL="postgres://postgres:$POSTGRES_PASSWORD@supabase-db:5432/supabase?search_path=auth" \
+    -e GOTRUE_SITE_URL="https://$domain" \
+    -e GOTRUE_DISABLE_SIGNUP=false \
     -e GOTRUE_JWT_SECRET=$JWT_SECRET \
-    -e GOTRUE_JWT_EXP=$JWT_EXPIRY \
+    -e GOTRUE_JWT_EXP=3600 \
     -e GOTRUE_JWT_DEFAULT_GROUP_NAME="authenticated" \
     -e GOTRUE_EXTERNAL_EMAIL_ENABLED=$ENABLE_EMAIL_SIGNUP \
     -e GOTRUE_MAILER_AUTOCONFIRM=$ENABLE_EMAIL_AUTOCONFIRM \
@@ -411,50 +363,33 @@
     -e GOTRUE_MAILER_URLPATHS_CONFIRMATION="/auth/v1/verify" \
     -e GOTRUE_MAILER_URLPATHS_RECOVERY="/auth/v1/verify" \
     -e GOTRUE_MAILER_URLPATHS_EMAIL_CHANGE="/auth/v1/verify" \
-    -e GOTRUE_EXTERNAL_PHONE_ENABLED=$ENABLE_PHONE_SIGNUP \
-    -e GOTRUE_SMS_AUTOCONFIRM=$ENABLE_PHONE_AUTOCONFIRM \
-    --restart unless-stopped \
-    --network $NETWORK_NAME \
-    supabase/gotrue:latest &> /dev/null
-echo ">>>>>> Finished setting up Authentication Service!"
-
-
-# Auth Service
-REST_CONTAINER_NAME="supabase-rest"
-
-docker stop $REST_CONTAINER_NAME &> /dev/null
-docker kill $REST_CONTAINER_NAME &> /dev/null
-docker rm $REST_CONTAINER_NAME &> /dev/null
-
-echo ""
-echo ">>> Creating REST API '$REST_CONTAINER_NAME'..."
-docker run -d \
-    --name=$REST_CONTAINER_NAME \
-    -e PGRST_DB_URI="postgres://$POSTGRES_USER:$POSTGRES_PASSWORD@supabase-db:5432/$POSTGRES_DB" \
+    -e GOTRUE_EXTERNAL_PHONE_ENABLED=false \
+    -e GOTRUE_SMS_AUTOCONFIRM=false \
+    --restart unless-stopped \
+    --network $NETWORK_NAME \
+    supabase/gotrue:latest &>/dev/null || error "Failed to start Auth container"
+
+# Setup REST API
+log "Setting up REST API..." $BLUE
+docker run -d \
+    --name=supabase-rest \
+    -e PGRST_DB_URI="postgres://postgres:$POSTGRES_PASSWORD@supabase-db:5432/supabase" \
     -e PGRST_DB_SCHEMA="public,storage" \
     -e PGRST_DB_ANON_ROLE="anon" \
     -e PGRST_JWT_SECRET=$JWT_SECRET \
     -e PGRST_DB_USE_LEGACY_GUCS="false" \
     --restart unless-stopped \
     --network $NETWORK_NAME \
-    postgrest/postgrest:latest &> /dev/null
-echo ">>>>>> Finished setting up REST API!"
-
-# Realtime Service
-REALTIME_CONTAINER_NAME="supabase-realtime"
-
-docker stop $REALTIME_CONTAINER_NAME &> /dev/null
-docker kill $REALTIME_CONTAINER_NAME &> /dev/null
-docker rm $REALTIME_CONTAINER_NAME &> /dev/null
-
-echo ""
-echo ">>> Creating Realtime Service '$REALTIME_CONTAINER_NAME'..."
-docker run -d \
-    --name=$REALTIME_CONTAINER_NAME \
+    postgrest/postgrest:latest &>/dev/null || error "Failed to start REST container"
+
+# Setup Realtime
+log "Setting up Realtime Service..." $BLUE
+docker run -d \
+    --name=supabase-realtime \
     -e DB_HOST="supabase-db" \
     -e DB_PORT=5432 \
-    -e DB_NAME=$POSTGRES_DB \
-    -e DB_USER=$POSTGRES_USER \
+    -e DB_NAME=supabase \
+    -e DB_USER=postgres \
     -e DB_PASSWORD=$POSTGRES_PASSWORD \
     -e DB_SSL="false" \
     -e PORT=4000 \
@@ -466,29 +401,21 @@
     -e TEMPORARY_SLOT="true" \
     --restart unless-stopped \
     --network $NETWORK_NAME \
-    supabase/realtime:latest &> /dev/null
-echo ">>>>>> Finished setting up Realtime Service!"
-echo ">>>>>> Excuting some commands against the database... gimme a sec..."
-sleep 30
-docker exec $REALTIME_CONTAINER_NAME bash -c './prod/rel/realtime/bin/realtime eval Realtime.Release.migrate && ./prod/rel/realtime/bin/realtime start' &> /dev/null
-echo ">>>>>> Finished setting up database!"
-
-# Storage Service
-STORAGE_CONTAINER_NAME="supabase-storage"
-
-docker stop $STORAGE_CONTAINER_NAME &> /dev/null
-docker kill $STORAGE_CONTAINER_NAME &> /dev/null
-docker rm $STORAGE_CONTAINER_NAME &> /dev/null
-
-echo ""
-echo ">>> Creating Storage Service '$STORAGE_CONTAINER_NAME'..."
-docker run -d \
-    --name=$STORAGE_CONTAINER_NAME \
+    supabase/realtime:latest &>/dev/null || error "Failed to start Realtime container"
+
+log "Initializing Realtime service..." $YELLOW
+sleep 10
+docker exec supabase-realtime bash -c './prod/rel/realtime/bin/realtime eval Realtime.Release.migrate && ./prod/rel/realtime/bin/realtime start' &>/dev/null
+
+# Setup Storage
+log "Setting up Storage Service..." $BLUE
+docker run -d \
+    --name=supabase-storage \
     -e ANON_KEY=$ANON_KEY \
     -e SERVICE_KEY=$SERVICE_ROLE_KEY \
     -e POSTGREST_URL="http://supabase-rest:3000" \
     -e PGRST_JWT_SECRET=$JWT_SECRET \
-    -e DATABASE_URL="postgres://$POSTGRES_USER:$POSTGRES_PASSWORD@supabase-db:5432/$POSTGRES_DB" \
+    -e DATABASE_URL="postgres://postgres:$POSTGRES_PASSWORD@supabase-db:5432/supabase" \
     -e PGOPTIONS="-c search_path=storage,public" \
     -e FILE_SIZE_LIMIT=52428800 \
     -e STORAGE_BACKEND="file" \
@@ -499,57 +426,234 @@
     --restart unless-stopped \
     --network $NETWORK_NAME \
     -v ${SCRIPT_DIR}/volumes/storage:/var/lib/storage \
-    supabase/storage-api:latest &> /dev/null
-echo ">>>>>> Finished setting up Storage Service!"
-
-# Meta Service
-META_CONTAINER_NAME="supabase-meta"
-
-docker stop $META_CONTAINER_NAME &> /dev/null
-docker kill $META_CONTAINER_NAME &> /dev/null
-docker rm $META_CONTAINER_NAME &> /dev/null
-
-echo ""
-echo ">>> Creating Meta Service '$META_CONTAINER_NAME'..."
-docker run -d \
-    --name=$META_CONTAINER_NAME \
+    supabase/storage-api:latest &>/dev/null || error "Failed to start Storage container"
+
+# Setup Meta
+log "Setting up Meta Service..." $BLUE
+docker run -d \
+    --name=supabase-meta \
     -e PG_META_PORT=8080 \
     -e PG_META_DB_HOST="supabase-db" \
     -e PG_META_DB_PASSWORD=$POSTGRES_PASSWORD \
     --restart unless-stopped \
     --network $NETWORK_NAME \
-    -v ${SCRIPT_DIR}/volumes/storage:/var/lib/storage \
-    supabase/postgres-meta:latest &> /dev/null
-echo ">>>>>> Finished setting up Meta Service!"
-
-####################################################################################################################################################
-# End Of Docker Processing
-####################################################################################################################################################
-
-##########################################################################
-# Final output
-##########################################################################
-
-echo -e "";
-echo -e "---------------------------------------------------------------------------";
-echo -e "${GREEN}All set you are ready to go! See below for your Supabase details:${NC}";
-echo -e "";
-echo -e "Postgres Password:         ${POSTGRES_PASSWORD}";
-echo -e "JWT Secret:                ${JWT_SECRET}";
-echo -e "Supabase URL:              https://${domain}";
-echo -e "Postgres URL:              postgres://${domain}:5432";
-echo -e "";
-echo -e "${RED}[Please keep this information somewhere safe]${NC}";
-echo -e "---------------------------------------------------------------------------";
-
-##########################################################################
-# Error Output for Docker Check
-##########################################################################
-
-else
-    echo -e "";
-    echo -e "---------------------------------------------------------------------------";
-    echo -e "${RED}[Error]${NC}";
-    echo -e "Install Docker:        https://docs.docker.com/engine/install/";
-    echo -e "---------------------------------------------------------------------------";
-fi+    supabase/postgres-meta:latest &>/dev/null || error "Failed to start Meta container"
+
+##########################################################################
+# Generate Docker Compose File
+##########################################################################
+log "Generating docker-compose.yml for future reference..." $BLUE
+
+cat > "${SCRIPT_DIR}/${COMPOSE_FILE}" << EOF
+version: '3'
+services:
+  db:
+    image: supabase/postgres:latest
+    container_name: supabase-db
+    restart: unless-stopped
+    environment:
+      POSTGRES_PASSWORD: $POSTGRES_PASSWORD
+      POSTGRES_USER: postgres
+      POSTGRES_DB: supabase
+    volumes:
+      - ./volumes/db/data:/var/lib/postgresql/data
+      - ./volumes/db/init:/docker-entrypoint-initdb.d
+    ports:
+      - "$DEFAULT_POSTGRES_PORT:5432"
+    networks:
+      - supabase
+
+  studio:
+    image: supabase/studio:latest
+    container_name: supabase-studio
+    restart: unless-stopped
+    environment:
+      SUPABASE_URL: "https://$domain"
+      STUDIO_PG_META_URL: "http://meta:8080"
+      SUPABASE_ANON_KEY: $ANON_KEY
+      SUPABASE_SERVICE_KEY: $SERVICE_ROLE_KEY
+    ports:
+      - "$DEFAULT_STUDIO_PORT:3000"
+    networks:
+      - supabase
+    depends_on:
+      - db
+      - meta
+
+  kong:
+    image: kong:latest
+    container_name: supabase-kong
+    restart: unless-stopped
+    environment:
+      KONG_DATABASE: "off"
+      KONG_DECLARATIVE_CONFIG: "/var/lib/kong/kong.yml"
+      KONG_DNS_ORDER: "LAST,A,CNAME"
+      KONG_PLUGINS: "request-transformer,cors,key-auth,acl"
+    volumes:
+      - ./volumes/api/kong.yml:/var/lib/kong/kong.yml
+    ports:
+      - "$DEFAULT_KONG_HTTP_PORT:8000"
+      - "$DEFAULT_KONG_HTTPS_PORT:8443"
+    networks:
+      - supabase
+
+  auth:
+    image: supabase/gotrue:latest
+    container_name: supabase-auth
+    restart: unless-stopped
+    environment:
+      GOTRUE_API_HOST: 0.0.0.0
+      GOTRUE_API_PORT: 9999
+      GOTRUE_DB_DRIVER: postgres
+      GOTRUE_DB_DATABASE_URL: "postgres://postgres:$POSTGRES_PASSWORD@db:5432/supabase?search_path=auth"
+      GOTRUE_SITE_URL: "https://$domain"
+      GOTRUE_DISABLE_SIGNUP: "false"
+      GOTRUE_JWT_SECRET: $JWT_SECRET
+      GOTRUE_JWT_EXP: 3600
+      GOTRUE_JWT_DEFAULT_GROUP_NAME: "authenticated"
+      GOTRUE_EXTERNAL_EMAIL_ENABLED: $ENABLE_EMAIL_SIGNUP
+      GOTRUE_MAILER_AUTOCONFIRM: $ENABLE_EMAIL_AUTOCONFIRM
+      GOTRUE_SMTP_ADMIN_EMAIL: $SMTP_ADMIN_EMAIL
+      GOTRUE_SMTP_HOST: $SMTP_HOST
+      GOTRUE_SMTP_PORT: $SMTP_PORT
+      GOTRUE_SMTP_USER: $SMTP_USER
+      GOTRUE_SMTP_PASS: $SMTP_PASS
+      GOTRUE_SMTP_SENDER_NAME: $SMTP_SENDER_NAME
+      GOTRUE_MAILER_URLPATHS_INVITE: "/auth/v1/verify"
+      GOTRUE_MAILER_URLPATHS_CONFIRMATION: "/auth/v1/verify"
+      GOTRUE_MAILER_URLPATHS_RECOVERY: "/auth/v1/verify"
+      GOTRUE_MAILER_URLPATHS_EMAIL_CHANGE: "/auth/v1/verify"
+      GOTRUE_EXTERNAL_PHONE_ENABLED: "false"
+      GOTRUE_SMS_AUTOCONFIRM: "false"
+    networks:
+      - supabase
+    depends_on:
+      - db
+
+  rest:
+    image: postgrest/postgrest:latest
+    container_name: supabase-rest
+    restart: unless-stopped
+    environment:
+      PGRST_DB_URI: "postgres://postgres:$POSTGRES_PASSWORD@db:5432/supabase"
+      PGRST_DB_SCHEMA: "public,storage"
+      PGRST_DB_ANON_ROLE: "anon"
+      PGRST_JWT_SECRET: $JWT_SECRET
+      PGRST_DB_USE_LEGACY_GUCS: "false"
+    networks:
+      - supabase
+    depends_on:
+      - db
+
+  realtime:
+    image: supabase/realtime:latest
+    container_name: supabase-realtime
+    restart: unless-stopped
+    environment:
+      DB_HOST: db
+      DB_PORT: 5432
+      DB_NAME: supabase
+      DB_USER: postgres
+      DB_PASSWORD: $POSTGRES_PASSWORD
+      DB_SSL: "false"
+      PORT: 4000
+      JWT_SECRET: $JWT_SECRET
+      REPLICATION_MODE: "RLS"
+      REPLICATION_POLL_INTERVAL: 100
+      SECURE_CHANNELS: "true"
+      SLOT_NAME: "supabase_realtime_rls"
+      TEMPORARY_SLOT: "true"
+    networks:
+      - supabase
+    depends_on:
+      - db
+
+  storage:
+    image: supabase/storage-api:latest
+    container_name: supabase-storage
+    restart: unless-stopped
+    environment:
+      ANON_KEY: $ANON_KEY
+      SERVICE_KEY: $SERVICE_ROLE_KEY
+      POSTGREST_URL: "http://rest:3000"
+      PGRST_JWT_SECRET: $JWT_SECRET
+      DATABASE_URL: "postgres://postgres:$POSTGRES_PASSWORD@db:5432/supabase"
+      PGOPTIONS: "-c search_path=storage,public"
+      FILE_SIZE_LIMIT: 52428800
+      STORAGE_BACKEND: "file"
+      FILE_STORAGE_BACKEND_PATH: "/var/lib/storage"
+      TENANT_ID: "stub"
+      REGION: "stub"
+      GLOBAL_S3_BUCKET: "stub"
+    volumes:
+      - ./volumes/storage:/var/lib/storage
+    networks:
+      - supabase
+    depends_on:
+      - db
+      - rest
+
+  meta:
+    image: supabase/postgres-meta:latest
+    container_name: supabase-meta
+    restart: unless-stopped
+    environment:
+      PG_META_PORT: 8080
+      PG_META_DB_HOST: db
+      PG_META_DB_PASSWORD: $POSTGRES_PASSWORD
+    networks:
+      - supabase
+    depends_on:
+      - db
+
+networks:
+  supabase:
+    name: $NETWORK_NAME
+EOF
+
+##########################################################################
+# Final Output
+##########################################################################
+log "Setup complete! Here are your Supabase details:" $GREEN
+echo ""
+echo -e "---------------------------------------------------------------------------"
+echo -e "${GREEN}SUCCESS: Your Supabase instance is now ready!${NC}"
+echo -e "---------------------------------------------------------------------------"
+echo -e "Supabase Studio URL:       https://$domain:$DEFAULT_STUDIO_PORT"
+echo -e "REST API URL:              http://$domain:$DEFAULT_KONG_HTTP_PORT"
+echo -e "PostgreSQL Connection:     postgresql://postgres:${POSTGRES_PASSWORD}@$domain:$DEFAULT_POSTGRES_PORT/supabase"
+echo -e ""
+echo -e "${BLUE}Important Credentials${NC}"
+echo -e "---------------------------------------------------------------------------"
+echo -e "Postgres Password:         ${POSTGRES_PASSWORD}"
+echo -e "JWT Secret:                ${JWT_SECRET}"
+echo -e "Anon Key:                  ${ANON_KEY}"
+echo -e "Service Role Key:          ${SERVICE_ROLE_KEY}"
+echo -e ""
+echo -e "${YELLOW}A summary of this installation has been saved to:${NC}"
+echo -e "$SCRIPT_DIR/supabase_credentials.txt"
+echo -e "$SCRIPT_DIR/${COMPOSE_FILE}"
+echo -e "---------------------------------------------------------------------------"
+
+# Save credentials to a file
+cat > "${SCRIPT_DIR}/supabase_credentials.txt" << EOF
+# Supabase Credentials - KEEP SECURE!
+# Generated on: $(date)
+
+INSTALLATION_DIRECTORY: $SCRIPT_DIR
+POSTGRES_PASSWORD: $POSTGRES_PASSWORD
+JWT_SECRET: $JWT_SECRET
+ANON_KEY: $ANON_KEY
+SERVICE_ROLE_KEY: $SERVICE_ROLE_KEY
+
+SUPABASE_URL: https://$domain
+POSTGRES_CONNECTION: postgresql://postgres:${POSTGRES_PASSWORD}@$domain:$DEFAULT_POSTGRES_PORT/supabase
+
+# To stop all services: docker stop \$(docker ps -q --filter network=$NETWORK_NAME)
+# To start all services: docker start \$(docker ps -a -q --filter network=$NETWORK_NAME)
+# To reset and start over: bash supabase.sh --reset
+EOF
+
+chmod 600 "${SCRIPT_DIR}/supabase_credentials.txt"
+
+log "Setup completed